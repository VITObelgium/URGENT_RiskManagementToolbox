--- conflicted
+++ resolved
@@ -1,8 +1,7 @@
 from __future__ import annotations
 
 import itertools
-from collections.abc import Sequence
-from typing import Annotated, Literal
+from typing import Annotated, Literal, Sequence, Union
 
 import numpy as np
 from pydantic import BaseModel, Field, FiniteFloat, model_validator
@@ -253,11 +252,7 @@
 
 
 WellModel = Annotated[
-<<<<<<< HEAD
     Union[IWellModel, JwellModel, SWellModel, HWellModel],
-=======
-    IWellModel,
->>>>>>> 5b2e8fae
     Field(discriminator="well_type"),
 ]
 
