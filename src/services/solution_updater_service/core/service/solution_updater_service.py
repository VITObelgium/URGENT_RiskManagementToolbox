from typing import Any, Mapping, Sequence

import numpy as np
import numpy.typing as npt

from logger.u_logger import get_logger
from services.solution_updater_service.core.engines import (
    OptimizationEngineFactory,
    OptimizationEngineInterface,
)
from services.solution_updater_service.core.models import (
    ControlVector,
    OptimizationConstrains,
    OptimizationEngine,
    SolutionCandidate,
    SolutionUpdaterServiceRequest,
    SolutionUpdaterServiceResponse,
)
from services.solution_updater_service.core.utils import (
    ensure_not_none,
    get_mapping,
    get_numpy_values,
    numpy_to_dict,
)

type Param = str
type Idx = int


class _MapperState:
    """
    Represents the internal state used for mapping between structured dictionary-based
    data and their corresponding representations in NumPy arrays, enabling efficient
    optimization-related operations.

    The class provides key elements for handling and transforming data for population-level
    candidates in optimization workflows. `_MapperState` acts as the backbone of internal
    data representation for `_Mapper`.

    Attributes:
        control_vector_mapping (Mapping[Param, Idx]):
            A dictionary-like mapping where keys represent parameter names
            (strings) from the control vector, and values represent their corresponding
            indices (`int`) in the NumPy array representation.

        results_mapping (Mapping[Param, Union[Idx, Sequence[Idx]]]):
            A dictionary-like mapping where keys represent parameter names (strings)
            from the result set, and values represent either a single index (`int`) or
            a sequence of indices (`Sequence[int]`) in the NumPy results array. This allows
            handling both scalar results and structured data that spans multiple result indices.

        control_vector_length (int):
            The total number of control vector parameters. Derived from the length of
            the `control_vector_mapping`.

        results_length (int):
            The total number of result parameters. Derived from the length of the
            `results_mapping`.

        population_size (int):
            The number of individuals or candidates in the optimization problem's
            population. Used to define the size of data structures for storing
            population-wide data.
    """

    def __init__(
        self,
        control_vector_mapping: Mapping[Param, Idx],
        results_mapping: Mapping[Param, Idx],
        population_size: int,
    ):
        self.control_vector_mapping: Mapping[Param, Idx] = control_vector_mapping
        self.results_mapping: Mapping[Param, Idx] = results_mapping
        self.control_vector_length: int = len(control_vector_mapping)
        self.results_length: int = len(results_mapping)
        self.population_size: int = population_size


class _Mapper:
    """
    A utility class for mapping between structured data used in optimization,
    enabling transformations between dictionary-based and NumPy array-based
    representations of control vectors and results.

    The `Mapper` class is designed to facilitate efficient handling of optimization
    parameters and results for a population of candidates, particularly when dealing
    with large datasets or computational optimizations.
    """

    def __init__(self) -> None:
        self._state: _MapperState | None = None

    def to_numpy(
        self, candidates: Sequence[SolutionCandidate]
    ) -> tuple[npt.NDArray[np.float64], npt.NDArray[np.float64]]:
        """
        Converts a sequence of `SolutionCandidate` objects into NumPy arrays for
        control vectors and cost function results.

        This method processes a list of `SolutionCandidate` objects (one for each
        candidate in the optimization process) and returns two NumPy arrays:
          1. A 2D NumPy array where each row represents the values of the control
             vector for a candidate.
          2. A 2D NumPy array where each row contains the cost function results
             associated with a candidate.

        Args:
            candidates (Sequence[SolutionCandidate]):
                A list or other sequence of `SolutionCandidate` objects, each representing
                an individual or candidate in the optimization population. Each candidate
                contains:
                - A control vector (`control_vector`) with parameter values.
                - Cost function results (`cost_function_results`) providing the optimization metrics.

        Returns:
            tuple[npt.NDArray[np.float64], npt.NDArray[np.float64]]:
                A tuple of two NumPy arrays:
                - The first array (2D) contains the control vector values for each candidate.
                  Shape: `(population_size, control_vector_length)`.
                - The second array (2D) contains the cost function results for each candidate.
                  Shape: `(population_size, results_length)`.

        Raises:
            RuntimeError:
                If no `candidates` are provided or if the `_Mapper` state cannot be
                initialized. The `_state` must be initialized before utilizing this method.

        Notes:
            - The method assumes the `SolutionCandidate` objects to have structured
              and valid `control_vector` and `cost_function_results`.
            - To map the data efficiently into the `Mapper`'s internal representation,
              the `control_vector` and `cost_function_results` of the first candidate
              are used to determine the field mappings (`control_vector_mapping` and
              `results_mapping`).

        Example:
            ```python
            # Sample candidates
            candidates = [
                SolutionCandidate(
                    control_vector={"param1": 1.0, "param2": 2.0},
                    cost_function_results={"cost1": 5.0, "cost2": 10.0},
                ),
                SolutionCandidate(
                    control_vector={"param1": 1.5, "param2": 2.5},
                    cost_function_results={"cost1": 6.0, "cost2": 8.0},
                ),
            ]

            # Convert candidates to NumPy arrays
            control_vector_array, results_array = mapper.to_numpy(candidates)

            # `control_vector_array`:
            # [[1.0, 2.0],
            #  [1.5, 2.5]]

            # `results_array`:
            # [[5.0, 10.0],
            #  [6.0, 8.0]]
            ```
        """
        if not self._state:
            self._state = _Mapper._initiate_mapper_on_first_call(candidates)

        candidates_control_vector_array: npt.NDArray[np.float64] = np.empty(
            shape=(self._state.population_size, self._state.control_vector_length)
        )

        candidates_results_array: npt.NDArray[np.float64] = np.empty(
            shape=(self._state.population_size, self._state.results_length)
        )

        for idx, c in enumerate(candidates):
            control_vector_array = get_numpy_values(c.control_vector.items)
            results_array = get_numpy_values(c.cost_function_results.values)

            candidates_control_vector_array[idx][:] = control_vector_array
            candidates_results_array[idx][:] = results_array

        return candidates_control_vector_array, candidates_results_array

    def to_control_vectors(
        self, parameters2d: npt.NDArray[np.float64]
    ) -> list[ControlVector]:
        """
        Converts a 2D NumPy array of parameter values into a list of `ControlVector` objects.

        This method maps each row of a 2D NumPy array, where each row corresponds to a
        candidate's parameter values, back into a structured `ControlVector` representation.
        The mapping leverages the internal state of the `Mapper`, specifically the
        `control_vector_mapping`, which provides the correspondence between control
        vector indices and their parameter names.

        Args:
            parameters2d (npt.NDArray[np.float64]):
                A 2D NumPy array where each row holds the parameter values for an individual candidate
                in the population. The shape of the array should be
                `(population_size, control_vector_length)`.

        Returns:
            list[ControlVector]:
                A list of `ControlVector` objects, with each object representing the set of
                parameter values for an individual candidate. Each `ControlVector` is restored
                to its structured, dictionary-based representation.

        Raises:
            RuntimeError:
                If the internal `Mapper` state (`_state`) is not initialized, which is required
                to provide the `control_vector_mapping`. The `to_numpy` method must be called
                before this to initialize the state.

        Notes:
            - The `Mapper` must maintain a valid internal state, including the
              `control_vector_mapping`, which defines the relationship between
              parameter names and their array indices.
            - The number of columns in the `parameters2d` array must match the
              `control_vector_length` defined in the internal state.

        Example:
            ```python
            # Example of a 2D NumPy array with two candidates
            parameters2d = np.array([
                [1.0, 2.0],  # Candidate 1 parameter values
                [1.5, 2.5],  # Candidate 2 parameter values
            ])

            # Assume control vector mapping: {'param1': 0, 'param2': 1}
            control_vectors = mapper.to_control_vectors(parameters2d)

            # `control_vectors` will be:
            # [
            #     ControlVector(items={'param1': 1.0, 'param2': 2.0}),
            #     ControlVector(items={'param1': 1.5, 'param2': 2.5}),
            # ]
            ```
        """

        if not self._state:
            raise RuntimeError(
                "Mapper state is not initialized, call 'to_numpy' first."
            )

        return [
            ControlVector(
                items=dict(numpy_to_dict(row, dict(self._state.control_vector_mapping)))
            )
            for row in parameters2d
        ]

    def get_variables_lb_and_ub_boundary(
        self, constrains: OptimizationConstrains | None
    ) -> tuple[npt.NDArray[np.float64], npt.NDArray[np.float64]]:
        """
        Retrieves the lower and upper boundary values for control vector parameters
        in the optimization process.

        This function returns NumPy arrays representing the per-parameter lower and
        upper bounds for the control vector used in the optimization process. If boundary
        values are not specified or missing, it defaults to `-np.inf` (negative infinity)
        for the lower bound and `np.inf` (positive infinity) for the upper bound.

        Args:
            constrains (OptimizationConstrains | None):
                An `OptimizationBoundaries` object containing boundary constraints for the
                control vector parameters. The boundaries include per-parameter lower
                and upper bounds structured as key-value pairs, where the key is the
                parameter name and the value is a tuple of the form `(lower_bound, upper_bound)`.

        Returns:
            tuple[npt.NDArray[np.float64], npt.NDArray[np.float64]]:
                A tuple containing two 1D NumPy arrays:
                - The first array represents the lower bounds (`lb`) for each parameter
                  in the control vector.
                - The second array represents the upper bounds (`ub`) for each parameter
                  in the control vector.

        Raises:
            RuntimeError:
                If the internal `Mapper` state is not initialized. This occurs if the
                `to_numpy` method has not been called before this function.

        Notes:
            - If the `boundaries` argument is None or does not contain any items,
              the function defaults to `-np.inf` for all lower bounds and `np.inf` for
              all upper bounds.
            - The function matches boundary constraints with control vector indices
              using the `control_vector_mapping` attribute from the internal state.
        """

        if not self._state:
            raise RuntimeError(
                "Mapper state is not initialized, call 'to_numpy' first."
            )
        if not constrains or not constrains.boundaries:
            return np.full(self._state.control_vector_length, -np.inf), np.full(
                self._state.control_vector_length, np.inf
            )

        lb = np.full(self._state.control_vector_length, -np.inf)
        ub = np.full(self._state.control_vector_length, np.inf)

        for k, (vlb, vub) in constrains.boundaries.items():
            lb[self._state.control_vector_mapping[k]] = vlb
            ub[self._state.control_vector_mapping[k]] = vub

        return lb, ub

    @staticmethod
    def _initiate_mapper_on_first_call(
        candidates: Sequence[SolutionCandidate],
    ) -> _MapperState:
        first_solution_candidate = candidates[0]
        population_size = len(candidates)
        control_vector_mapping = get_mapping(
            first_solution_candidate.control_vector.items
        )
        results_mapping = get_mapping(
            first_solution_candidate.cost_function_results.values
        )

        return _MapperState(control_vector_mapping, results_mapping, population_size)


class _SolutionUpdaterServiceLoopController:
    def __init__(self, max_generations: int) -> None:
        """
        Helper class to control the loop of the solution updater service.
        This class manages the number of iterations for the optimization process, and raises StopIteration exception when convergence fails.
        """
        self._max_generations = max_generations
        self.current_generation = 0
        self._is_running = True

    def running(self) -> bool:
        """
        Checks if the loop controller should run

        Returns:
            bool: True if the loop controller is running, False otherwise.
        """
        if self.current_generation >= self._max_generations:
            self._is_running = False
        self.current_generation += 1
        return self._is_running


class SolutionUpdaterService:
    def __init__(
<<<<<<< HEAD
        self, optimization_engine: OptimizationEngine, patience: int = 10
=======
        self, optimization_engine: OptimizationEngine, max_generations: int
>>>>>>> 9b5d6db0
    ) -> None:
        self._mapper: _Mapper = _Mapper()
        self._engine: OptimizationEngineInterface = (
            OptimizationEngineFactory.get_engine(optimization_engine)
        )
        self._base_patience, self._patience_left = patience, patience
        self._last_global_best_result = None
        self._logger = get_logger(__name__)
        self.loop_controller = _SolutionUpdaterServiceLoopController(max_generations)

    def process_request(
        self, request_dict: dict[str, Any]
    ) -> SolutionUpdaterServiceResponse:  # Create a flag insite SolutionResponse with
        """
        Updates the solution space for the next optimization iteration.

        This method processes a configuration dictionary that contains candidate solutions,
        optimization boundaries, and other necessary parameters, then interacts with the
        optimization engine to compute the updated control vectors for the next iteration
        in the optimization process.

        Steps:
        1. Converts the candidate solutions' control vectors and cost function values into
           NumPy array representations.
        2. Retrieves lower and upper boundaries for the control vector parameters.
        3. Delegates the computation of the updated parameters to the optimization engine.
        4. Maps the updated parameters from their NumPy array representations back to
           structured control vector objects.
        5. Packs the updated control vectors into an `OptimizationServiceResult` object.

        Args:
            request_dict (dict[str, Any]):
                A dictionary containing optimization configuration parameters. It must
                include the following:
                - A sequence of `SolutionCandidate` objects (`solution_candidates`),
                  representing the population of control vectors and their associated
                  cost function results.
                - `optimization_boundaries` (optional): An `OptimizationBoundaries`
                  object defining the per-parameter lower and upper limits.
                - An `optimization_engine` specification, which determines the optimization
                  algorithm used.

        Returns:
            SolutionUpdaterServiceResponse:
                An object containing the updated solution control vectors for the next
                optimization iteration. It includes:
                - `next_iter_solutions`: A list of updated `ControlVector` instances.

        Raises:
            RuntimeError:
                - If no solution candidates are provided in the configuration (`config_dict`).
                - If an initialization issue occurs with the underlying optimization engine.

        Notes:
            - The `config_dict` is deserialized into an `OptimizationServiceConfig` object,
              which provides structured access to all required optimization parameters.
            - Internally, the NumPy-based representation of control vectors enables
              efficient manipulation of large optimization data before it is re-structured
              into higher-order `ControlVector` entities.
        """
        self._logger.info("Processing control vectors update request...")
        config = SolutionUpdaterServiceRequest(**request_dict)

        if not config.solution_candidates:
            raise RuntimeError("Nothing to optimize")

        self._check_convergence(config.solution_candidates)

        control_vector, cost_function_values = self._mapper.to_numpy(
            config.solution_candidates
        )

        lb, ub = self._mapper.get_variables_lb_and_ub_boundary(
            config.optimization_constraints
        )

        updated_params = ensure_not_none(self._engine).update_solution_to_next_iter(
            control_vector, cost_function_values, lb, ub
        )

        next_iter_solutions = self._mapper.to_control_vectors(updated_params)
        self._logger.info("Control vectors update request processed successfully.")

<<<<<<< HEAD
        self._update_patience()

        if self._patience_left <= 0:
            self._logger.info(
                f"Optimization process has not improved the best solution for {self._base_patience} consecutive iterations, stopping service."
            )
            return SolutionUpdaterServiceResponse(
                next_iter_solutions=next_iter_solutions, patience_exceeded=True
            )

        return SolutionUpdaterServiceResponse(
            next_iter_solutions=next_iter_solutions, patience_exceeded=False
        )

    def _update_patience(self):
        global_best_result = self._engine.state.global_best_result

        if global_best_result == self._last_global_best_result:
            self._patience_left -= 1
        else:
            self._patience_left == self._base_patience

        self._last_global_best_result = global_best_result
=======
        return SolutionUpdaterServiceResponse(next_iter_solutions=next_iter_solutions)

    def _check_convergence(
        self, solution: list[SolutionCandidate], tol: float = 1e-4
    ) -> None:
        """
        Should raise StopIteration exception when convergence reach desired value.
        Args:
            tol: function convergence tolerance
            solution: list of SolutionCandidate

        Returns:

        """
        pass
>>>>>>> 9b5d6db0
<|MERGE_RESOLUTION|>--- conflicted
+++ resolved
@@ -346,11 +346,10 @@
 
 class SolutionUpdaterService:
     def __init__(
-<<<<<<< HEAD
-        self, optimization_engine: OptimizationEngine, patience: int = 10
-=======
-        self, optimization_engine: OptimizationEngine, max_generations: int
->>>>>>> 9b5d6db0
+        self,
+        optimization_engine: OptimizationEngine,
+        max_generations: int,
+        patience: int = 10,
     ) -> None:
         self._mapper: _Mapper = _Mapper()
         self._engine: OptimizationEngineInterface = (
@@ -434,7 +433,6 @@
         next_iter_solutions = self._mapper.to_control_vectors(updated_params)
         self._logger.info("Control vectors update request processed successfully.")
 
-<<<<<<< HEAD
         self._update_patience()
 
         if self._patience_left <= 0:
@@ -458,8 +456,6 @@
             self._patience_left == self._base_patience
 
         self._last_global_best_result = global_best_result
-=======
-        return SolutionUpdaterServiceResponse(next_iter_solutions=next_iter_solutions)
 
     def _check_convergence(
         self, solution: list[SolutionCandidate], tol: float = 1e-4
@@ -473,5 +469,4 @@
         Returns:
 
         """
-        pass
->>>>>>> 9b5d6db0
+        pass