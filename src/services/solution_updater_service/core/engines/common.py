--- conflicted
+++ resolved
@@ -16,12 +16,8 @@
 
     @property
     @abstractmethod
-<<<<<<< HEAD
-    def state(self): ...
-=======
     def global_best_result(self) -> float: ...
 
     @property
     @abstractmethod
-    def global_best_controll_vector(self) -> npt.NDArray[np.float64]: ...
->>>>>>> ab4846b5
+    def global_best_controll_vector(self) -> npt.NDArray[np.float64]: ...