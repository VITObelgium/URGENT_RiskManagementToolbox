# tests/test_dispatcher.py

import pytest
from pydantic import ValidationError

from services.problem_dispatcher_service import ProblemDispatcherService
from services.problem_dispatcher_service.core.models import (
    ControlVector,
    ProblemDispatcherDefinition,
    ProblemDispatcherServiceResponse,
    ServiceType,
    SolutionCandidateServicesTasks,
)


@pytest.fixture
def dict_problem_definition():
    return {
        "well_placement": [
            {
                "well_name": "W1",
                "initial_state": {
                    "well_type": "IWell",
                    "wellhead": {"x": 0, "y": 0, "z": 0},
                    "md": 200,
                    "perforations": [{"start_md": 100.0, "end_md": 200.0}],
                },
                "optimization_constraints": {
                    "wellhead": {
                        "x": {"lb": 0, "ub": 100},
                        "y": {"lb": 10, "ub": 200},
                    },
                    "md": {"lb": 0, "ub": 100},
                },
            },
            {
                "well_name": "W2",
                "initial_state": {
                    "well_type": "IWell",
                    "wellhead": {"x": 10, "y": 10, "z": 0},
                    "md": 200,
                    "perforations": [{"start_md": 100.0, "end_md": 200.0}],
                },
                "optimization_constraints": {
                    "wellhead": {"x": {"lb": 0, "ub": 100}, "y": {"lb": 10, "ub": 200}},
                    "md": {"lb": 0, "ub": 300},
                },
            },
        ],
        "optimization_parameters": {
            "optimization_strategy": "maximize",
            "population_size": 10,
        },
    }


@pytest.mark.parametrize("n_size", [1, 3])
def test_handle_initial_request_returns_expected_structure(
    dict_problem_definition, n_size
):
    dict_problem_definition["optimization_parameters"]["population_size"] = n_size
    problem_definition = ProblemDispatcherDefinition.model_validate(
        dict_problem_definition
    )
    service = ProblemDispatcherService(problem_definition=problem_definition)
    response = service.process_iteration()

    assert isinstance(response, ProblemDispatcherServiceResponse)
    assert len(response.solution_candidates) == n_size

    for candidate in response.solution_candidates:
        assert isinstance(candidate, SolutionCandidateServicesTasks)
        assert ServiceType.WellManagementService in candidate.tasks


@pytest.mark.parametrize(
    "control_vector_items",
    [
        [{"well_placement#W1#wellhead#x": 5.0, "well_placement#W1#md": 100.0}],
        [{"well_placement#W1#md": 90.0, "well_placement#W2#wellhead#y": 100.0}],
        [{"well_placement#W1#wellhead#x": 50.0, "well_placement#W2#wellhead#x": 10.0}],
    ],
)
def test_handle_iteration_loop_valid_input(
    dict_problem_definition, control_vector_items
):
    problem_definition = ProblemDispatcherDefinition.model_validate(
        dict_problem_definition
    )
    service = ProblemDispatcherService(problem_definition=problem_definition)
    control_vectors = [ControlVector(items=items) for items in control_vector_items]
    response = service.process_iteration(control_vectors)

    assert isinstance(response, ProblemDispatcherServiceResponse)
    assert len(response.solution_candidates) == len(control_vector_items)

    for candidate in response.solution_candidates:
        assert ServiceType.WellManagementService in candidate.tasks


@pytest.mark.parametrize(
    "control_vector_items, expected_updates",
    [
        (
            {"well_placement#W1#md": 75.0, "well_placement#W2#md": 155.0},
            {"W1.md": 75.0, "W2.md": 155.0},
        ),
        (
            {
                "well_placement#W1#wellhead#x": 42.0,
                "well_placement#W2#wellhead#x": 55.5,
            },
            {"W1.wellhead.x": 42.0, "W2.wellhead.x": 55.5},
        ),
        (
            {
                "well_placement#W1#md": 50.0,
                "well_placement#W2#md": 250.0,
                "well_placement#W1#wellhead#y": 88.8,
                "well_placement#W2#wellhead#y": 199.9,
            },
            {
                "W1.md": 50.0,
                "W2.md": 250.0,
                "W1.wellhead.y": 88.8,
                "W2.wellhead.y": 199.9,
            },
        ),
    ],
)
def test_control_vector_multiple_wells(
    dict_problem_definition, control_vector_items, expected_updates
):
    problem_definition = ProblemDispatcherDefinition.model_validate(
        dict_problem_definition
    )
    service = ProblemDispatcherService(problem_definition=problem_definition)
    control_vector = ControlVector(items=control_vector_items)
    response = service.process_iteration([control_vector])

    assert isinstance(response, ProblemDispatcherServiceResponse)
    assert len(response.solution_candidates) == 1

    tasks: SolutionCandidateServicesTasks = response.solution_candidates[0]
    assert ServiceType.WellManagementService in tasks.tasks

    service_tasks = tasks.tasks[ServiceType.WellManagementService]
    tasks_by_well = {task["name"]: task for task in service_tasks.request}

    for key_path, expected_value in expected_updates.items():
        well_name, *nested_keys = key_path.split(".")
        assert well_name in tasks_by_well
        task = tasks_by_well[well_name]
        value = task
        for key in nested_keys:
            assert key in value
            value = value[key]
        assert value == expected_value


def test_invalid_problem_definition_type_raises_validation_error():
    with pytest.raises(ValidationError):
        ProblemDispatcherDefinition.model_validate(
            {"well_placement": "not-a-list", "optimization_parameters": {}}
        )


def test_empty_problem_definition_raises_validation_error():
    with pytest.raises(ValidationError):
        ProblemDispatcherDefinition.model_validate({})


def test_handle_iteration_loop_empty_vector_returns_candidates(dict_problem_definition):
    problem_definition = ProblemDispatcherDefinition.model_validate(
        dict_problem_definition
    )
    service = ProblemDispatcherService(problem_definition=problem_definition)
    control_vectors = [ControlVector(items={})]
    response = service.process_iteration(control_vectors)
    assert isinstance(response, ProblemDispatcherServiceResponse)
    assert len(response.solution_candidates) == 1


def test_handle_iteration_loop_with_invalid_float_value(dict_problem_definition):
    problem_definition = ProblemDispatcherDefinition.model_validate(
        dict_problem_definition
    )
    service = ProblemDispatcherService(problem_definition=problem_definition)
    control_vectors = [ControlVector(items={"well_placement#W1#md": 75.5})]
    response = service.process_iteration(control_vectors)
    assert isinstance(response, ProblemDispatcherServiceResponse)
    assert len(response.solution_candidates) == 1


def test_get_linear_inequalities(dict_problem_definition):
    dict_problem_definition["optimization_parameters"]["linear_inequalities"] = {
        "A": [{"W1.md": 1, "W2.md": 1}],
        "b": [100],
        "sense": ["<="],
    }
    problem_definition = ProblemDispatcherDefinition.model_validate(
        dict_problem_definition
    )
    service = ProblemDispatcherService(problem_definition=problem_definition)
    inequalities = service.linear_inequalities
    assert inequalities is not None
    assert "A" in inequalities
    assert "b" in inequalities


def test_linear_inequalities_nested_attribute_valid(dict_problem_definition):
    dict_problem_definition["optimization_parameters"]["linear_inequalities"] = {
        "A": [{"W1.wellhead.x": 1, "W2.wellhead.x": 1}],
        "b": [200],
        "sense": ["<="],
    }
    problem_definition = ProblemDispatcherDefinition.model_validate(
        dict_problem_definition
    )
    service = ProblemDispatcherService(problem_definition=problem_definition)
    inequalities = service.linear_inequalities
    assert inequalities is not None


def test_linear_inequalities_missing_well_constraint_raises():
    pd = {
        "well_placement": [
            {
                "well_name": "W1",
                "initial_state": {
                    "well_type": "IWell",
                    "wellhead": {"x": 0, "y": 0, "z": 0},
                    "md": 200,
                    "perforations": [{"start_md": 100.0, "end_md": 200.0}],
                },
                "optimization_constraints": {"md": {"lb": 0, "ub": 300}},
            },
            {
                "well_name": "W2",
                "initial_state": {
                    "well_type": "IWell",
                    "wellhead": {"x": 10, "y": 10, "z": 0},
                    "md": 200,
                    "perforations": [{"start_md": 100.0, "end_md": 200.0}],
                },
                "optimization_constraints": None,
            },
        ],
        "optimization_parameters": {
            "optimization_strategy": "maximize",
            "population_size": 10,
            "linear_inequalities": {
                "A": [{"W1.md": 1, "W2.md": 1}],
                "b": [100],
            },
        },
    }

    with pytest.raises(ValidationError):
        ProblemDispatcherDefinition.model_validate(pd)


def test_linear_inequalities_missing_variable_in_constraints_raises():
    # W1 has optimization_constraints but missing 'md' entry required by inequalities
    pd = {
        "well_placement": [
            {
                "well_name": "W1",
                "initial_state": {
                    "well_type": "IWell",
                    "wellhead": {"x": 0, "y": 0, "z": 0},
                    "md": 200,
                    "perforations": [{"start_md": 100.0, "end_md": 200.0}],
                },
                "optimization_constraints": {"wellhead": {"x": {"lb": 0, "ub": 100}}},
            }
        ],
        "optimization_parameters": {
            "optimization_strategy": "maximize",
            "population_size": 10,
            "linear_inequalities": {"A": [{"W1.md": 1}], "b": [100]},
        },
    }

    with pytest.raises(ValidationError):
        ProblemDispatcherDefinition.model_validate(pd)


def test_process_iteration_exception_handling(dict_problem_definition, monkeypatch):
    def mock_build(*args, **kwargs):
        raise ValueError("Test Exception")

    monkeypatch.setattr(
        "services.problem_dispatcher_service.core.builder.TaskBuilder.build", mock_build
    )
    problem_definition = ProblemDispatcherDefinition.model_validate(
        dict_problem_definition
    )
    service = ProblemDispatcherService(problem_definition=problem_definition)
    with pytest.raises(ValueError, match="Test Exception"):
        service.process_iteration()


def test_initialization_failure(dict_problem_definition):
    dict_problem_definition["well_placement"][0]["optimization_constraints"] = "invalid"
    with pytest.raises(ValidationError):
        ProblemDispatcherDefinition.model_validate(dict_problem_definition)


def test_problem_dispatcher_service_initializes_correct_population(
    dict_problem_definition,
):
    problem_definition = ProblemDispatcherDefinition.model_validate(
        dict_problem_definition
    )
    service = ProblemDispatcherService(problem_definition=problem_definition)
    assert service._boundaries
    response = service.process_iteration()
    assert len(response.solution_candidates) > 0

    # Extract md bounds from the fixture for W1
    w1_md_bounds = dict_problem_definition["well_placement"][0][
        "optimization_constraints"
    ]["md"]
    lb = w1_md_bounds["lb"]
    ub = w1_md_bounds["ub"]

    for candidate in response.solution_candidates:
        # Each candidate should include a WellManagementService task with the ControlVector
        assert ServiceType.WellManagementService in candidate.tasks
        payload = candidate.tasks[ServiceType.WellManagementService]
        control_items = payload.control_vector.items

        assert "well_placement#W1#md" in control_items
        md_val = control_items["well_placement#W1#md"]
        assert lb <= md_val <= ub


def test_linear_inequalities_unknown_well_raises():
    pd = {
        "well_placement": [
            {
                "well_name": "INJ",
                "initial_state": {
                    "well_type": "IWell",
                    "wellhead": {"x": 0, "y": 0, "z": 0},
                    "md": 200,
                    "perforations": [{"start_md": 100.0, "end_md": 200.0}],
                },
                "optimization_constraints": {
                    "wellhead": {
                        "x": {"lb": 0, "ub": 100},
                        "y": {"lb": 0, "ub": 100},
                    },
                    "md": {"lb": 0, "ub": 300},
                },
            },
            {
                "well_name": "PRO",
                "initial_state": {
                    "well_type": "IWell",
                    "wellhead": {"x": 0, "y": 0, "z": 0},
                    "md": 200,
                    "perforations": [{"start_md": 100.0, "end_md": 200.0}],
                },
                "optimization_constraints": {
                    "wellhead": {
                        "x": {"lb": 0, "ub": 100},
                        "y": {"lb": 0, "ub": 100},
                    },
                    "md": {"lb": 0, "ub": 300},
                },
            },
        ],
        "optimization_parameters": {
            "optimization_strategy": "maximize",
            "population_size": 10,
            "linear_inequalities": {
                "A": [{"Brent.md": 1.0, "PRO.md": 1.0}, {"INJ.md": 1.0, "PRO.md": 1.0}],
                "b": [2100.0, 5000.0],
                "sense": [">=", "<="],
            },
        },
    }
    with pytest.raises((ValidationError, TypeError)):
        ProblemDispatcherDefinition.model_validate(pd)


def test_linear_inequalities_A_b_length_mismatch_raises(dict_problem_definition):
    dict_problem_definition["optimization_parameters"]["linear_inequalities"] = {
        "A": [{"W1.md": 1, "W2.md": 1}, {"W1.md": -1, "W2.md": 1}],
        "b": [100],
    }
    with pytest.raises((ValidationError, TypeError)):
        ProblemDispatcherDefinition.model_validate(dict_problem_definition)


def test_linear_inequalities_invalid_sense_length_raises(dict_problem_definition):
    dict_problem_definition["optimization_parameters"]["linear_inequalities"] = {
        "A": [{"W1.md": 1, "W2.md": 1}],
        "b": [100],
        "sense": ["<=", ">="],
    }
    with pytest.raises((ValidationError, TypeError)):
        ProblemDispatcherDefinition.model_validate(dict_problem_definition)


def test_linear_inequalities_variable_without_dot_raises(dict_problem_definition):
    dict_problem_definition["optimization_parameters"]["linear_inequalities"] = {
        "A": [{"W1md": 1}],
        "b": [100],
    }
    with pytest.raises((ValidationError, TypeError)):
        ProblemDispatcherDefinition.model_validate(dict_problem_definition)


def test_linear_inequalities_inconsistent_attribute_suffix_raises(
    dict_problem_definition,
):
    dict_problem_definition["optimization_parameters"]["linear_inequalities"] = {
        "A": [{"W1.md": 1, "W2.wellhead.x": 1}],
        "b": [100],
    }
    with pytest.raises((ValidationError, TypeError)):
        ProblemDispatcherDefinition.model_validate(dict_problem_definition)


def test_linear_inequalities_nested_missing_leaf_key_raises(dict_problem_definition):
    # Constraints only define wellhead.x/y, but A references wellhead.z
    dict_problem_definition["optimization_parameters"]["linear_inequalities"] = {
        "A": [{"W1.wellhead.z": 1}],
        "b": [10],
    }
    with pytest.raises((ValidationError, TypeError)):
        ProblemDispatcherDefinition.model_validate(dict_problem_definition)


def test_duplicate_well_names_raises():
    pd = {
        "well_placement": [
            {
                "well_name": "W1",
                "initial_state": {
                    "well_type": "IWell",
                    "wellhead": {"x": 0, "y": 0, "z": 0},
                    "md": 100,
                    "perforations": [{"start_md": 20.0, "end_md": 80.0}],
                },
                "optimization_constraints": {"md": {"lb": 0, "ub": 200}},
            },
            {
                "well_name": "W1",
                "initial_state": {
                    "well_type": "IWell",
                    "wellhead": {"x": 10, "y": 10, "z": 0},
                    "md": 150,
                    "perforations": [{"start_md": 50.0, "end_md": 140.0}],
                },
                "optimization_constraints": {"md": {"lb": 0, "ub": 300}},
            },
        ],
        "optimization_parameters": {
            "optimization_strategy": "maximize",
            "population_size": 10,
        },
    }
    with pytest.raises((ValidationError, TypeError)):
        ProblemDispatcherDefinition.model_validate(pd)


def test_variable_bounds_lb_gt_ub_raises(dict_problem_definition):
    dict_problem_definition["well_placement"][0]["optimization_constraints"]["md"] = {
        "lb": 100,
        "ub": 50,
    }
    with pytest.raises((ValidationError, TypeError)):
        ProblemDispatcherDefinition.model_validate(dict_problem_definition)


def test_linear_inequalities_non_numeric_values_raises(dict_problem_definition):
    dict_problem_definition["optimization_parameters"]["linear_inequalities"] = {
        "A": [{"W1.md": "one"}],
        "b": ["hundred"],
    }
    with pytest.raises((ValidationError, TypeError)):
        ProblemDispatcherDefinition.model_validate(dict_problem_definition)


def test_linear_inequalities_invalid_sense_symbol_raises(dict_problem_definition):
    dict_problem_definition["optimization_parameters"]["linear_inequalities"] = {
        "A": [{"W1.md": 1}],
        "b": [100],
        "sense": ["!="],
    }
    with pytest.raises(ValidationError):
<<<<<<< HEAD
        ProblemDispatcherService(problem_definition=dict_problem_definition)


@pytest.mark.parametrize(
    "well_config",
    [
        # JWell
        {
            "well_name": "J1",
            "initial_state": {
                "well_type": "JWell",
                "wellhead": {"x": 0, "y": 0, "z": 0},
                "md_linear1": 500.0,
                "md_curved": 300.0,
                "dls": 15.0,
                "md_linear2": 700.0,
                "azimuth": 90.0,
                "md_step": 20.0,
                "perforations": [{"start_md": 100.0, "end_md": 200.0}],
            },
            "optimization_constraints": {
                "md_linear1": {"lb": 400, "ub": 600},
                "azimuth": {"lb": 0, "ub": 360},
            },
        },
        # SWell
        {
            "well_name": "S1",
            "initial_state": {
                "well_type": "SWell",
                "wellhead": {"x": 0, "y": 0, "z": 0},
                "md_linear1": 400.0,
                "md_curved1": 200.0,
                "dls1": 10.0,
                "md_linear2": 500.0,
                "md_curved2": 300.0,
                "dls2": 20.0,
                "md_linear3": 600.0,
                "azimuth": 180.0,
                "md_step": 30.0,
                "perforations": [{"start_md": 100.0, "end_md": 200.0}],
            },
            "optimization_constraints": {
                "md_linear1": {"lb": 300, "ub": 500},
                "dls1": {"lb": 5, "ub": 15},
            },
        },
        # HWell
        {
            "well_name": "H1",
            "initial_state": {
                "well_type": "HWell",
                "wellhead": {"x": 0, "y": 0, "z": 0},
                "TVD": 1000.0,
                "md_lateral": 1500.0,
                "azimuth": 45.0,
                "md_step": 10.0,
                "perforations": [{"start_md": 100.0, "end_md": 200.0}],
            },
            "optimization_constraints": {
                "TVD": {"lb": 800, "ub": 1200},
                "md_lateral": {"lb": 1000, "ub": 2000},
            },
        },
    ],
)
def test_problem_dispatcher_supports_extended_well_types(well_config):
    problem_definition = {
        "well_placement": [well_config],
        "optimization_parameters": {"optimization_strategy": "maximize"},
    }
    service = ProblemDispatcherService(problem_definition=problem_definition)
    response = service.process_iteration()

    assert isinstance(response, ProblemDispatcherServiceResponse)
    assert len(response.solution_candidates) > 0

    candidate = response.solution_candidates[0]
    assert ServiceType.WellManagementService in candidate.tasks

    # Verify control vector keys match constraints
    task = candidate.tasks[ServiceType.WellManagementService]
    control_items = task.control_vector.items

    well_name = well_config["well_name"]
    for param in well_config["optimization_constraints"]:
        key = f"well_placement#{well_name}#{param}"
        assert key in control_items


def test_hwell_validation_failure_invalid_geometry():
    # HWell with invalid dimensions (TVD too small for curvature)
    # _CURVATURE_RADIUS approx 430m for default params
    well_config = {
        "well_name": "H1_Invalid",
        "initial_state": {
            "well_type": "HWell",
            "wellhead": {"x": 0, "y": 0, "z": 0},
            "TVD": 100.0,  # Too shallow
            "md_lateral": 1500.0,
            "azimuth": 45.0,
            "md_step": 10.0,
            "perforations": [{"start_md": 100.0, "end_md": 200.0}],
        },
        "optimization_constraints": {"TVD": {"lb": 50, "ub": 150}},
    }
    problem_definition = {
        "well_placement": [well_config],
        "optimization_parameters": {"optimization_strategy": "maximize"},
    }

    with pytest.raises(ValidationError) as excinfo:
        ProblemDispatcherService(problem_definition=problem_definition)

    # The ValueError from HWellModel is wrapped in Pydantic's ValidationError
    assert (
        "Horizontal well true total depth is less than curved well section radius"
        in str(excinfo.value)
    )
=======
        ProblemDispatcherDefinition.model_validate(dict_problem_definition)
>>>>>>> 5b2e8fae
<|MERGE_RESOLUTION|>--- conflicted
+++ resolved
@@ -493,8 +493,7 @@
         "sense": ["!="],
     }
     with pytest.raises(ValidationError):
-<<<<<<< HEAD
-        ProblemDispatcherService(problem_definition=dict_problem_definition)
+        ProblemDispatcherDefinition.model_validate(dict_problem_definition)
 
 
 @pytest.mark.parametrize(
@@ -612,7 +611,4 @@
     assert (
         "Horizontal well true total depth is less than curved well section radius"
         in str(excinfo.value)
-    )
-=======
-        ProblemDispatcherDefinition.model_validate(dict_problem_definition)
->>>>>>> 5b2e8fae
+    )